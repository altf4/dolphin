﻿<?xml version="1.0" encoding="utf-8"?>
<Project DefaultTargets="Build" ToolsVersion="4.0" xmlns="http://schemas.microsoft.com/developer/msbuild/2003">
  <ItemGroup Label="ProjectConfigurations">
    <ProjectConfiguration Include="DebugFast|Win32">
      <Configuration>DebugFast</Configuration>
      <Platform>Win32</Platform>
    </ProjectConfiguration>
    <ProjectConfiguration Include="DebugFast|x64">
      <Configuration>DebugFast</Configuration>
      <Platform>x64</Platform>
    </ProjectConfiguration>
    <ProjectConfiguration Include="Debug|Win32">
      <Configuration>Debug</Configuration>
      <Platform>Win32</Platform>
    </ProjectConfiguration>
    <ProjectConfiguration Include="Debug|x64">
      <Configuration>Debug</Configuration>
      <Platform>x64</Platform>
    </ProjectConfiguration>
    <ProjectConfiguration Include="Release|Win32">
      <Configuration>Release</Configuration>
      <Platform>Win32</Platform>
    </ProjectConfiguration>
    <ProjectConfiguration Include="Release|x64">
      <Configuration>Release</Configuration>
      <Platform>x64</Platform>
    </ProjectConfiguration>
  </ItemGroup>
  <PropertyGroup Label="Globals">
    <ProjectGuid>{1909CD2D-1707-456F-86CA-0DF42A727C99}</ProjectGuid>
    <RootNamespace>Plugin_VideoOGL</RootNamespace>
    <ProjectName>VideoOGL</ProjectName>
  </PropertyGroup>
  <Import Project="$(VCTargetsPath)\Microsoft.Cpp.Default.props" />
  <PropertyGroup Condition="'$(Configuration)|$(Platform)'=='Debug|Win32'" Label="Configuration">
    <ConfigurationType>StaticLibrary</ConfigurationType>
    <UseDebugLibraries>true</UseDebugLibraries>
    <CharacterSet>Unicode</CharacterSet>
  </PropertyGroup>
  <PropertyGroup Condition="'$(Configuration)|$(Platform)'=='Debug|x64'" Label="Configuration">
    <ConfigurationType>StaticLibrary</ConfigurationType>
    <UseDebugLibraries>true</UseDebugLibraries>
    <CharacterSet>Unicode</CharacterSet>
  </PropertyGroup>
  <PropertyGroup Condition="'$(Configuration)|$(Platform)'=='Release|Win32'" Label="Configuration">
    <ConfigurationType>StaticLibrary</ConfigurationType>
    <UseDebugLibraries>false</UseDebugLibraries>
    <CharacterSet>Unicode</CharacterSet>
    <WholeProgramOptimization>false</WholeProgramOptimization>
  </PropertyGroup>
  <PropertyGroup Condition="'$(Configuration)|$(Platform)'=='DebugFast|Win32'" Label="Configuration">
    <ConfigurationType>StaticLibrary</ConfigurationType>
    <UseDebugLibraries>false</UseDebugLibraries>
    <CharacterSet>Unicode</CharacterSet>
  </PropertyGroup>
  <PropertyGroup Condition="'$(Configuration)|$(Platform)'=='Release|x64'" Label="Configuration">
    <ConfigurationType>StaticLibrary</ConfigurationType>
    <UseDebugLibraries>false</UseDebugLibraries>
    <CharacterSet>Unicode</CharacterSet>
  </PropertyGroup>
  <PropertyGroup Condition="'$(Configuration)|$(Platform)'=='DebugFast|x64'" Label="Configuration">
    <ConfigurationType>StaticLibrary</ConfigurationType>
    <UseDebugLibraries>false</UseDebugLibraries>
    <CharacterSet>Unicode</CharacterSet>
  </PropertyGroup>
  <Import Project="$(VCTargetsPath)\Microsoft.Cpp.props" />
  <ImportGroup Label="ExtensionSettings">
  </ImportGroup>
  <ImportGroup Label="PropertySheets" Condition="'$(Configuration)|$(Platform)'=='Debug|Win32'">
    <Import Project="$(UserRootDir)\Microsoft.Cpp.$(Platform).user.props" Condition="exists('$(UserRootDir)\Microsoft.Cpp.$(Platform).user.props')" Label="LocalAppDataPlatform" />
    <Import Project="..\..\VSProps\Base.props" />
    <Import Project="..\..\VSProps\PrecompiledHeader.props" />
    <Import Project="..\..\VSProps\CodeGen_Debug.props" />
  </ImportGroup>
  <ImportGroup Condition="'$(Configuration)|$(Platform)'=='Debug|x64'" Label="PropertySheets">
    <Import Project="$(UserRootDir)\Microsoft.Cpp.$(Platform).user.props" Condition="exists('$(UserRootDir)\Microsoft.Cpp.$(Platform).user.props')" Label="LocalAppDataPlatform" />
    <Import Project="..\..\VSProps\Base.props" />
    <Import Project="..\..\VSProps\PrecompiledHeader.props" />
    <Import Project="..\..\VSProps\CodeGen_Debug.props" />
  </ImportGroup>
  <ImportGroup Label="PropertySheets" Condition="'$(Configuration)|$(Platform)'=='Release|Win32'">
    <Import Project="$(UserRootDir)\Microsoft.Cpp.$(Platform).user.props" Condition="exists('$(UserRootDir)\Microsoft.Cpp.$(Platform).user.props')" Label="LocalAppDataPlatform" />
    <Import Project="..\..\VSProps\Base.props" />
    <Import Project="..\..\VSProps\CodeGen_Release.props" />
    <Import Project="..\..\VSProps\PrecompiledHeader.props" />
  </ImportGroup>
  <ImportGroup Condition="'$(Configuration)|$(Platform)'=='DebugFast|Win32'" Label="PropertySheets">
    <Import Project="$(UserRootDir)\Microsoft.Cpp.$(Platform).user.props" Condition="exists('$(UserRootDir)\Microsoft.Cpp.$(Platform).user.props')" Label="LocalAppDataPlatform" />
    <Import Project="..\..\VSProps\Base.props" />
    <Import Project="..\..\VSProps\CodeGen_DebugFast.props" />
    <Import Project="..\..\VSProps\PrecompiledHeader.props" />
  </ImportGroup>
  <ImportGroup Condition="'$(Configuration)|$(Platform)'=='Release|x64'" Label="PropertySheets">
    <Import Project="$(UserRootDir)\Microsoft.Cpp.$(Platform).user.props" Condition="exists('$(UserRootDir)\Microsoft.Cpp.$(Platform).user.props')" Label="LocalAppDataPlatform" />
    <Import Project="..\..\VSProps\Base.props" />
    <Import Project="..\..\VSProps\CodeGen_Release.props" />
    <Import Project="..\..\VSProps\PrecompiledHeader.props" />
  </ImportGroup>
  <ImportGroup Condition="'$(Configuration)|$(Platform)'=='DebugFast|x64'" Label="PropertySheets">
    <Import Project="$(UserRootDir)\Microsoft.Cpp.$(Platform).user.props" Condition="exists('$(UserRootDir)\Microsoft.Cpp.$(Platform).user.props')" Label="LocalAppDataPlatform" />
    <Import Project="..\..\VSProps\Base.props" />
    <Import Project="..\..\VSProps\CodeGen_DebugFast.props" />
    <Import Project="..\..\VSProps\PrecompiledHeader.props" />
  </ImportGroup>
  <PropertyGroup Label="UserMacros" />
  <PropertyGroup Condition="'$(Configuration)|$(Platform)'=='Debug|Win32'" />
  <PropertyGroup Condition="'$(Configuration)|$(Platform)'=='Debug|x64'" />
  <PropertyGroup Condition="'$(Configuration)|$(Platform)'=='Debug|Win32'" />
  <PropertyGroup Condition="'$(Configuration)|$(Platform)'=='Debug|x64'" />
  <PropertyGroup Condition="'$(Configuration)|$(Platform)'=='Release|Win32'" />
  <PropertyGroup Condition="'$(Configuration)|$(Platform)'=='DebugFast|Win32'" />
  <PropertyGroup Condition="'$(Configuration)|$(Platform)'=='Release|x64'" />
  <PropertyGroup Condition="'$(Configuration)|$(Platform)'=='DebugFast|x64'" />
  <PropertyGroup Condition="'$(Configuration)|$(Platform)'=='Release|Win32'" />
  <PropertyGroup Condition="'$(Configuration)|$(Platform)'=='DebugFast|Win32'" />
  <PropertyGroup Condition="'$(Configuration)|$(Platform)'=='Release|x64'" />
  <PropertyGroup Condition="'$(Configuration)|$(Platform)'=='DebugFast|x64'" />
  <ItemDefinitionGroup Condition="'$(Configuration)|$(Platform)'=='Debug|Win32'">
    <ClCompile>
      <AdditionalIncludeDirectories>..\..\Core\Common\Src;..\..\Core\Core\Src;..\..\Core\VideoCommon\Src;..\..\Core\DolphinWX\Src;..\..\..\Externals\wxWidgets3;..\..\..\Externals\wxWidgets3\include;..\..\..\Externals\GLew\include;..\..\..\Externals;%(AdditionalIncludeDirectories)</AdditionalIncludeDirectories>
    </ClCompile>
    <Link>
      <GenerateDebugInformation>true</GenerateDebugInformation>
      <AdditionalDependencies>opengl32.lib;glu32.lib;glew32s.lib;%(AdditionalDependencies)</AdditionalDependencies>
      <AdditionalLibraryDirectories>..\..\..\Externals\GLew;%(AdditionalLibraryDirectories)</AdditionalLibraryDirectories>
      <OutputFile>..\..\..\Binary\$(PlatformName)\Plugins\$(TargetName)$(TargetExt)</OutputFile>
    </Link>
    <Lib />
  </ItemDefinitionGroup>
  <ItemDefinitionGroup Condition="'$(Configuration)|$(Platform)'=='Debug|x64'">
    <ClCompile>
      <AdditionalIncludeDirectories>..\..\Core\Common\Src;..\..\Core\Core\Src;..\..\Core\VideoCommon\Src;..\..\Core\DolphinWX\Src;..\..\..\Externals\wxWidgets3;..\..\..\Externals\wxWidgets3\include;..\..\..\Externals\GLew\include;..\..\..\Externals;%(AdditionalIncludeDirectories)</AdditionalIncludeDirectories>
    </ClCompile>
    <Link>
      <GenerateDebugInformation>true</GenerateDebugInformation>
      <AdditionalDependencies>opengl32.lib;glu32.lib;glew64s.lib;%(AdditionalDependencies)</AdditionalDependencies>
      <AdditionalLibraryDirectories>..\..\..\Externals\GLew;%(AdditionalLibraryDirectories)</AdditionalLibraryDirectories>
      <OutputFile>..\..\..\Binary\$(PlatformName)\Plugins\$(TargetName)$(TargetExt)</OutputFile>
    </Link>
    <Lib />
  </ItemDefinitionGroup>
  <ItemDefinitionGroup Condition="'$(Configuration)|$(Platform)'=='Release|Win32'">
    <ClCompile>
      <AdditionalIncludeDirectories>..\..\Core\Common\Src;..\..\Core\Core\Src;..\..\Core\VideoCommon\Src;..\..\Core\DolphinWX\Src;..\..\..\Externals\wxWidgets3;..\..\..\Externals\wxWidgets3\include;..\..\..\Externals\GLew\include;..\..\..\Externals;%(AdditionalIncludeDirectories)</AdditionalIncludeDirectories>
    </ClCompile>
    <Link>
      <GenerateDebugInformation>true</GenerateDebugInformation>
      <EnableCOMDATFolding>true</EnableCOMDATFolding>
      <OptimizeReferences>true</OptimizeReferences>
      <AdditionalDependencies>opengl32.lib;glu32.lib;glew32s.lib;%(AdditionalDependencies)</AdditionalDependencies>
      <AdditionalLibraryDirectories>..\..\..\Externals\GLew;%(AdditionalLibraryDirectories)</AdditionalLibraryDirectories>
      <OutputFile>..\..\..\Binary\$(PlatformName)\Plugins\$(TargetName)$(TargetExt)</OutputFile>
    </Link>
    <Lib />
  </ItemDefinitionGroup>
  <ItemDefinitionGroup Condition="'$(Configuration)|$(Platform)'=='DebugFast|Win32'">
    <ClCompile>
      <AdditionalIncludeDirectories>..\..\Core\Common\Src;..\..\Core\Core\Src;..\..\Core\VideoCommon\Src;..\..\Core\DolphinWX\Src;..\..\..\Externals\wxWidgets3;..\..\..\Externals\wxWidgets3\include;..\..\..\Externals\GLew\include;..\..\..\Externals;%(AdditionalIncludeDirectories)</AdditionalIncludeDirectories>
    </ClCompile>
    <Link>
      <GenerateDebugInformation>true</GenerateDebugInformation>
      <EnableCOMDATFolding>true</EnableCOMDATFolding>
      <OptimizeReferences>true</OptimizeReferences>
      <AdditionalDependencies>opengl32.lib;glu32.lib;glew32s.lib;%(AdditionalDependencies)</AdditionalDependencies>
      <AdditionalLibraryDirectories>..\..\..\Externals\GLew;%(AdditionalLibraryDirectories)</AdditionalLibraryDirectories>
      <OutputFile>..\..\..\Binary\$(PlatformName)\Plugins\$(TargetName)$(TargetExt)</OutputFile>
    </Link>
    <Lib />
  </ItemDefinitionGroup>
  <ItemDefinitionGroup Condition="'$(Configuration)|$(Platform)'=='Release|x64'">
    <ClCompile>
      <AdditionalIncludeDirectories>..\..\Core\Common\Src;..\..\Core\Core\Src;..\..\Core\VideoCommon\Src;..\..\Core\DolphinWX\Src;..\..\..\Externals\wxWidgets3;..\..\..\Externals\wxWidgets3\include;..\..\..\Externals\GLew\include;..\..\..\Externals;%(AdditionalIncludeDirectories)</AdditionalIncludeDirectories>
    </ClCompile>
    <Link>
      <GenerateDebugInformation>true</GenerateDebugInformation>
      <EnableCOMDATFolding>true</EnableCOMDATFolding>
      <OptimizeReferences>true</OptimizeReferences>
      <AdditionalDependencies>opengl32.lib;glu32.lib;glew64s.lib;%(AdditionalDependencies)</AdditionalDependencies>
      <AdditionalLibraryDirectories>..\..\..\Externals\GLew;%(AdditionalLibraryDirectories)</AdditionalLibraryDirectories>
      <OutputFile>..\..\..\Binary\$(PlatformName)\Plugins\$(TargetName)$(TargetExt)</OutputFile>
    </Link>
    <Lib />
  </ItemDefinitionGroup>
  <ItemDefinitionGroup Condition="'$(Configuration)|$(Platform)'=='DebugFast|x64'">
    <ClCompile>
      <AdditionalIncludeDirectories>..\..\Core\Common\Src;..\..\Core\Core\Src;..\..\Core\VideoCommon\Src;..\..\Core\DolphinWX\Src;..\..\..\Externals\wxWidgets3;..\..\..\Externals\wxWidgets3\include;..\..\..\Externals\GLew\include;..\..\..\Externals;%(AdditionalIncludeDirectories)</AdditionalIncludeDirectories>
    </ClCompile>
    <Link>
      <GenerateDebugInformation>true</GenerateDebugInformation>
      <EnableCOMDATFolding>true</EnableCOMDATFolding>
      <OptimizeReferences>true</OptimizeReferences>
      <AdditionalDependencies>opengl32.lib;glu32.lib;glew64s.lib;%(AdditionalDependencies)</AdditionalDependencies>
      <AdditionalLibraryDirectories>..\..\..\Externals\GLew;%(AdditionalLibraryDirectories)</AdditionalLibraryDirectories>
      <OutputFile>..\..\..\Binary\$(PlatformName)\Plugins\$(TargetName)$(TargetExt)</OutputFile>
    </Link>
    <Lib />
  </ItemDefinitionGroup>
  <ItemGroup>
    <ClCompile Include="Src\FramebufferManager.cpp" />
    <ClCompile Include="Src\GLUtil.cpp" />
    <ClCompile Include="Src\main.cpp" />
    <ClCompile Include="Src\NativeVertexFormat.cpp" />
    <ClCompile Include="Src\PerfQuery.cpp" />
    <ClCompile Include="Src\PixelShaderCache.cpp" />
    <ClCompile Include="Src\PostProcessing.cpp" />
    <ClCompile Include="Src\ProgramShaderCache.cpp" />
    <ClCompile Include="Src\RasterFont.cpp" />
    <ClCompile Include="Src\Render.cpp" />
    <ClCompile Include="Src\SamplerCache.cpp" />
    <ClCompile Include="Src\StreamBuffer.cpp" />
    <ClCompile Include="Src\stdafx.cpp">
      <PrecompiledHeader Condition="'$(Configuration)|$(Platform)'=='Debug|Win32'">Create</PrecompiledHeader>
      <PrecompiledHeader Condition="'$(Configuration)|$(Platform)'=='Debug|x64'">Create</PrecompiledHeader>
      <PrecompiledHeader Condition="'$(Configuration)|$(Platform)'=='Release|Win32'">Create</PrecompiledHeader>
      <PrecompiledHeader Condition="'$(Configuration)|$(Platform)'=='DebugFast|Win32'">Create</PrecompiledHeader>
      <PrecompiledHeader Condition="'$(Configuration)|$(Platform)'=='Release|x64'">Create</PrecompiledHeader>
      <PrecompiledHeader Condition="'$(Configuration)|$(Platform)'=='DebugFast|x64'">Create</PrecompiledHeader>
    </ClCompile>
    <ClCompile Include="Src\TextureCache.cpp" />
    <ClCompile Include="Src\TextureConverter.cpp" />
    <ClCompile Include="Src\VertexManager.cpp" />
    <ClCompile Include="Src\VertexShaderCache.cpp" />
  </ItemGroup>
  <ItemGroup>
    <ClInclude Include="Src\FramebufferManager.h" />
    <ClInclude Include="Src\Globals.h" />
    <ClInclude Include="Src\GLUtil.h" />
    <ClInclude Include="Src\main.h" />
<<<<<<< HEAD
=======
    <ClInclude Include="Src\PerfQuery.h" />
    <ClInclude Include="Src\PixelShaderCache.h" />
>>>>>>> 8d5299c2
    <ClInclude Include="Src\PostProcessing.h" />
    <ClInclude Include="Src\ProgramShaderCache.h" />
    <ClInclude Include="Src\RasterFont.h" />
    <ClInclude Include="Src\Render.h" />
	<ClInclude Include="Src\SamplerCache.h" />
    <ClInclude Include="Src\StreamBuffer.h" />
    <ClInclude Include="Src\stdafx.h" />
    <ClInclude Include="Src\TextureCache.h" />
    <ClInclude Include="Src\TextureConverter.h" />
    <ClInclude Include="Src\VertexManager.h" />
    <ClInclude Include="Src\VideoBackend.h" />
  </ItemGroup>
  <ItemGroup>
    <None Include="CMakeLists.txt" />
  </ItemGroup>
  <ItemGroup>
    <ProjectReference Include="..\..\..\Externals\zlib\zlib.vcxproj">
      <Project>{3e1339f5-9311-4122-9442-369702e8fcad}</Project>
    </ProjectReference>
    <ProjectReference Include="..\..\Core\VideoCommon\VideoCommon.vcxproj">
      <Project>{3e5c4e02-1ba9-4776-bdbe-e3f91ffa34cf}</Project>
    </ProjectReference>
  </ItemGroup>
  <Import Project="$(VCTargetsPath)\Microsoft.Cpp.targets" />
  <ImportGroup Label="ExtensionTargets">
  </ImportGroup>
</Project><|MERGE_RESOLUTION|>--- conflicted
+++ resolved
@@ -226,11 +226,7 @@
     <ClInclude Include="Src\Globals.h" />
     <ClInclude Include="Src\GLUtil.h" />
     <ClInclude Include="Src\main.h" />
-<<<<<<< HEAD
-=======
     <ClInclude Include="Src\PerfQuery.h" />
-    <ClInclude Include="Src\PixelShaderCache.h" />
->>>>>>> 8d5299c2
     <ClInclude Include="Src\PostProcessing.h" />
     <ClInclude Include="Src\ProgramShaderCache.h" />
     <ClInclude Include="Src\RasterFont.h" />
