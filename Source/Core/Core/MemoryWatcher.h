--- conflicted
+++ resolved
@@ -68,14 +68,10 @@
 
   void ParseLine(const std::string& line);
   u32 ChasePointer(const std::string& line);
-<<<<<<< HEAD
   // Returns true if the contents changed
   bool ChaseLinkedList(const std::string& address, LinkedList& llist);
   std::string ComposeMessage(const std::string& line, u32 value);
   std::string ComposeMessage(const std::string& line, const LinkedList::Blob&);
-=======
-  std::string ComposeMessages();
->>>>>>> 9ffa72ad
 
   bool m_running = false;
 
